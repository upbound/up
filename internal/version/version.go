// Copyright 2021 Upbound Inc
//
// Licensed under the Apache License, Version 2.0 (the "License");
// you may not use this file except in compliance with the License.
// You may obtain a copy of the License at
//
//      http://www.apache.org/licenses/LICENSE-2.0
//
// Unless required by applicable law or agreed to in writing, software
// distributed under the License is distributed on an "AS IS" BASIS,
// WITHOUT WARRANTIES OR CONDITIONS OF ANY KIND, either express or implied.
// See the License for the specific language governing permissions and
// limitations under the License.

package version

import (
	"context"
	"fmt"
	"io"
	"net/http"
	"runtime"
	"strings"
	"time"

	"github.com/Masterminds/semver/v3"
	"github.com/crossplane/crossplane-runtime/pkg/logging"
)

const (
	productName = "up-cli"

	// 5 seconds should be more than enough time.
	clientTimeout = 5 * time.Second
	cliURL        = "https://cli.upbound.io/stable/current/version"

	errFailedToQueryRemoteFmt = "query to %s failed"
	errInvalidLocalVersion    = "invalid local version detected"
	errInvalidRemoteVersion   = "invalid remote version detected"
	errNotSemVerFmt           = "%s; couldn't covert version to semver"
)

type releaseTarget string

const (
	ReleaseTargetRelease releaseTarget = "release"
	ReleaseTargetDebug   releaseTarget = "debug"
)

var (
	version      string
	agentVersion string
	gitCommit    string = "unknown-commit"
	target       string = string(ReleaseTargetDebug)
)

<<<<<<< HEAD
// Version returns the current build version.
func Version() string {
=======
func UserAgent() string {
	return fmt.Sprintf("%s/%s (%s; %s)", productName, version, runtime.GOOS, runtime.GOARCH)
}

// GetVersion returns the current build version.
func GetVersion() string {
>>>>>>> d0778159
	return version
}

// GitCommit returns the commit SHA that was used to build the current version.
func GitCommit() string {
	return gitCommit
}

// AgentVersion returns the connect agent version.
func AgentVersion() string {
	return agentVersion
}

// ReleaseTarget returns the target type that the binary was built with.
func ReleaseTarget() releaseTarget {
	switch target {
	case string(ReleaseTargetRelease):
		return ReleaseTargetRelease
	case string(ReleaseTargetDebug):
		fallthrough
	default:
		return ReleaseTargetDebug
	}
}

type client interface {
	Do(*http.Request) (*http.Response, error)
}

type defaultClient struct {
	client http.Client
}

// Informer enables the caller to determine if they can upgrade their current
// version of up.
type Informer struct {
	client client
	log    logging.Logger
}

// NewInformer constructs a new Informer.
func NewInformer(opts ...Option) *Informer {
	i := &Informer{
		log:    logging.NewNopLogger(),
		client: newClient(),
	}

	for _, o := range opts {
		o(i)
	}

	return i
}

// Option modifies the Informer.
type Option func(*Informer)

// WithLogger overrides the default logger for the Informer.
func WithLogger(l logging.Logger) Option {
	return func(i *Informer) {
		i.log = l
	}
}

// CanUpgrade queries locally for the version of up, uses the Informer's client
// to check what the currently published version of up is and returns the local
// and remote versions and whether or not we could upgrade up.
func (i *Informer) CanUpgrade(ctx context.Context) (string, string, bool) {
	local := Version()
	remote, err := i.getCurrent(ctx)
	if err != nil {
		i.log.Debug(fmt.Sprintf(errFailedToQueryRemoteFmt, cliURL), "error", err)
		return "", "", false
	}

	return local, remote, i.newAvailable(local, remote)
}

func (i *Informer) newAvailable(local, remote string) bool {
	lv, err := semver.NewVersion(local)
	if err != nil {
		//
		i.log.Debug(fmt.Sprintf(errNotSemVerFmt, errInvalidLocalVersion), "error", err)
		return false
	}
	rv, err := semver.NewVersion(remote)
	if err != nil {
		// invalid remote version detected
		i.log.Debug(fmt.Sprintf(errNotSemVerFmt, errInvalidRemoteVersion), "error", err)
		return false
	}

	return rv.GreaterThan(lv)
}

func (i *Informer) getCurrent(ctx context.Context) (string, error) {
	r, err := http.NewRequestWithContext(ctx, http.MethodGet, cliURL, nil)
	if err != nil {
		return "", err
	}
	resp, err := i.client.Do(r)
	if err != nil {
		return "", err
	}
	defer resp.Body.Close() // nolint:gosec,errcheck

	v, err := io.ReadAll(resp.Body)
	if err != nil {
		return "", err
	}

	return strings.Trim(string(v), "\n"), nil
}

func newClient() *defaultClient {
	return &defaultClient{
		client: http.Client{
			Timeout: clientTimeout,
		},
	}
}

func (d *defaultClient) Do(r *http.Request) (*http.Response, error) {
	return d.client.Do(r)
}<|MERGE_RESOLUTION|>--- conflicted
+++ resolved
@@ -54,17 +54,12 @@
 	target       string = string(ReleaseTargetDebug)
 )
 
-<<<<<<< HEAD
-// Version returns the current build version.
-func Version() string {
-=======
 func UserAgent() string {
 	return fmt.Sprintf("%s/%s (%s; %s)", productName, version, runtime.GOOS, runtime.GOARCH)
 }
 
-// GetVersion returns the current build version.
-func GetVersion() string {
->>>>>>> d0778159
+// Version returns the current build version.
+func Version() string {
 	return version
 }
 
